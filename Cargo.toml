--- conflicted
+++ resolved
@@ -62,11 +62,8 @@
     "rusoto/services/kinesisanalytics",
     "rusoto/services/kms",
     "rusoto/services/lambda",
-<<<<<<< HEAD
+    "rusoto/services/lex-models",
     "rusoto/services/lex-runtime",
-=======
-    "rusoto/services/lex-models",
->>>>>>> 4bded833
     "rusoto/services/lightsail",
     "rusoto/services/logs",
     "rusoto/services/machinelearning",
