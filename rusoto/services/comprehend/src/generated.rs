--- conflicted
+++ resolved
@@ -267,9 +267,7 @@
 }
 
 #[derive(Default, Debug, Clone, PartialEq, Serialize)]
-<<<<<<< HEAD
 #[cfg_attr(feature = "deserialize_structs", derive(Deserialize))]
-=======
 pub struct ClassifyDocumentRequest {
     /// <p>The Amazon Resource Number (ARN) of the endpoint.</p>
     #[serde(rename = "EndpointArn")]
@@ -289,7 +287,7 @@
 }
 
 #[derive(Default, Debug, Clone, PartialEq, Serialize)]
->>>>>>> 36d57c13
+#[cfg_attr(feature = "deserialize_structs", derive(Deserialize))]
 pub struct CreateDocumentClassifierRequest {
     /// <p>A unique identifier for the request. If you don't set the client request token, Amazon Comprehend generates one.</p>
     #[serde(rename = "ClientRequestToken")]
@@ -335,9 +333,7 @@
 }
 
 #[derive(Default, Debug, Clone, PartialEq, Serialize)]
-<<<<<<< HEAD
 #[cfg_attr(feature = "deserialize_structs", derive(Deserialize))]
-=======
 pub struct CreateEndpointRequest {
     /// <p>An idempotency token provided by the customer. If this token matches a previous endpoint creation request, Amazon Comprehend will not return a <code>ResourceInUseException</code>. </p>
     #[serde(rename = "ClientRequestToken")]
@@ -368,7 +364,7 @@
 }
 
 #[derive(Default, Debug, Clone, PartialEq, Serialize)]
->>>>>>> 36d57c13
+#[cfg_attr(feature = "deserialize_structs", derive(Deserialize))]
 pub struct CreateEntityRecognizerRequest {
     /// <p> A unique identifier for the request. If you don't set the client request token, Amazon Comprehend generates one.</p>
     #[serde(rename = "ClientRequestToken")]
@@ -422,9 +418,7 @@
 pub struct DeleteDocumentClassifierResponse {}
 
 #[derive(Default, Debug, Clone, PartialEq, Serialize)]
-<<<<<<< HEAD
 #[cfg_attr(feature = "deserialize_structs", derive(Deserialize))]
-=======
 pub struct DeleteEndpointRequest {
     /// <p>The Amazon Resource Number (ARN) of the endpoint being deleted.</p>
     #[serde(rename = "EndpointArn")]
@@ -436,7 +430,7 @@
 pub struct DeleteEndpointResponse {}
 
 #[derive(Default, Debug, Clone, PartialEq, Serialize)]
->>>>>>> 36d57c13
+#[cfg_attr(feature = "deserialize_structs", derive(Deserialize))]
 pub struct DeleteEntityRecognizerRequest {
     /// <p>The Amazon Resource Name (ARN) that identifies the entity recognizer.</p>
     #[serde(rename = "EntityRecognizerArn")]
@@ -499,9 +493,7 @@
 }
 
 #[derive(Default, Debug, Clone, PartialEq, Serialize)]
-<<<<<<< HEAD
 #[cfg_attr(feature = "deserialize_structs", derive(Deserialize))]
-=======
 pub struct DescribeEndpointRequest {
     /// <p>The Amazon Resource Number (ARN) of the endpoint being described.</p>
     #[serde(rename = "EndpointArn")]
@@ -518,7 +510,7 @@
 }
 
 #[derive(Default, Debug, Clone, PartialEq, Serialize)]
->>>>>>> 36d57c13
+#[cfg_attr(feature = "deserialize_structs", derive(Deserialize))]
 pub struct DescribeEntitiesDetectionJobRequest {
     /// <p>The identifier that Amazon Comprehend generated for the job. The operation returns this identifier in its response.</p>
     #[serde(rename = "JobId")]
@@ -982,6 +974,7 @@
 
 /// <p>The filter used to determine which endpoints are are returned. You can filter jobs on their name, model, status, or the date and time that they were created. You can only set one filter at a time. </p>
 #[derive(Default, Debug, Clone, PartialEq, Serialize)]
+#[cfg_attr(feature = "deserialize_structs", derive(Deserialize))]
 pub struct EndpointFilter {
     /// <p>Specifies a date after which the returned endpoint or endpoints were created.</p>
     #[serde(rename = "CreationTimeAfter")]
@@ -1551,9 +1544,7 @@
 }
 
 #[derive(Default, Debug, Clone, PartialEq, Serialize)]
-<<<<<<< HEAD
 #[cfg_attr(feature = "deserialize_structs", derive(Deserialize))]
-=======
 pub struct ListEndpointsRequest {
     /// <p>Filters the endpoints that are returned. You can filter endpoints on their name, model, status, or the date and time that they were created. You can only set one filter at a time. </p>
     #[serde(rename = "Filter")]
@@ -1583,7 +1574,7 @@
 }
 
 #[derive(Default, Debug, Clone, PartialEq, Serialize)]
->>>>>>> 36d57c13
+#[cfg_attr(feature = "deserialize_structs", derive(Deserialize))]
 pub struct ListEntitiesDetectionJobsRequest {
     /// <p>Filters the jobs that are returned. You can filter jobs on their name, status, or the date and time that they were submitted. You can only set one filter at a time.</p>
     #[serde(rename = "Filter")]
@@ -2408,6 +2399,7 @@
 pub struct UntagResourceResponse {}
 
 #[derive(Default, Debug, Clone, PartialEq, Serialize)]
+#[cfg_attr(feature = "deserialize_structs", derive(Deserialize))]
 pub struct UpdateEndpointRequest {
     /// <p> The desired number of inference units to be used by the model using this endpoint. Each inference unit represents of a throughput of 100 characters per second.</p>
     #[serde(rename = "DesiredInferenceUnits")]
