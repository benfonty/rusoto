--- conflicted
+++ resolved
@@ -64,26 +64,10 @@
 extern crate xml;
 
 pub use region::{ParseRegionError, Region};
-<<<<<<< HEAD
-pub use rusoto_credential::{
-    claims,
-    AwsCredentials,
-    ChainProvider,
-    ContainerProvider,
-    CredentialsError,
-    EnvironmentProvider,
-    InstanceMetadataProvider,
-    ProfileProvider,
-    ProvideAwsCredentials,
-    DefaultCredentialsProvider,
-    DefaultCredentialsProviderSync,
-};
-=======
 pub use rusoto_credential::{AwsCredentials, ChainProvider, ContainerProvider, CredentialsError,
                             EnvironmentProvider, InstanceMetadataProvider, ProfileProvider,
                             ProvideAwsCredentials, DefaultCredentialsProvider,
-                            DefaultCredentialsProviderSync};
->>>>>>> 9152f3e1
+                            DefaultCredentialsProviderSync, claims};
 pub use request::{DispatchSignedRequest, HttpResponse, HttpDispatchError, TlsError};
 pub use signature::SignedRequest;
 pub use request::default_tls_client;
